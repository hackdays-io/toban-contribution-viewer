--- conflicted
+++ resolved
@@ -10,10 +10,6 @@
 import os
 import sys
 from datetime import datetime, timedelta, timezone
-<<<<<<< HEAD
-from datetime import datetime, timedelta, timezone
-=======
->>>>>>> 5c0f56b5
 from typing import List, Optional
 from uuid import UUID, uuid4
 
@@ -21,10 +17,6 @@
 from sqlalchemy import select
 from sqlalchemy.ext.asyncio import AsyncSession, create_async_engine
 from sqlalchemy.orm import selectinload, sessionmaker
-<<<<<<< HEAD
-from sqlalchemy.orm import selectinload, sessionmaker
-=======
->>>>>>> 5c0f56b5
 
 # Add the backend directory to the Python path
 backend_dir = os.path.dirname(os.path.dirname(os.path.abspath(__file__)))
@@ -158,10 +150,6 @@
 
         # Count messages with system text
         system_count = 0
-<<<<<<< HEAD
-        system_count = 0
-=======
->>>>>>> 5c0f56b5
         join_count = 0
         empty_count = 0
         for msg in messages:
