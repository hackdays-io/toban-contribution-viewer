"""
Slack channel analysis API endpoints.

DEPRECATED: These endpoints are being phased out in favor of the ResourceAnalysis system.
All functionality has been moved to the integration-based ResourceAnalysis endpoints.
"""

import logging
from datetime import datetime, timedelta
from typing import Dict, List, Optional

from fastapi import APIRouter, Depends, HTTPException, Query, status
from pydantic import BaseModel
from sqlalchemy.ext.asyncio import AsyncSession

from app.db.session import get_async_db

logger = logging.getLogger(__name__)

router = APIRouter()


class AnalysisOptions(BaseModel):
    """Options for configuring the channel analysis."""
    include_threads: bool = True
    include_reactions: bool = True
    model: Optional[str] = None
    use_json_mode: bool = True


class AnalysisResponse(BaseModel):
    """Response model for channel analysis results."""
    analysis_id: str
    channel_id: str
    channel_name: str
    period: Dict[str, datetime]
    stats: Dict[str, int]
    channel_summary: str
    topic_analysis: str
    contributor_insights: str
    key_highlights: str
    model_used: str
    generated_at: datetime
    report_id: Optional[str] = None
    team_id: Optional[str] = None
    is_unified_report: bool = False


class StoredAnalysisResponse(BaseModel):
    """Response model for retrieving stored channel analyses."""
    id: str
    channel_id: str
    channel_name: str
    start_date: datetime
    end_date: datetime
    message_count: int
    participant_count: int
    thread_count: int
    reaction_count: int
    channel_summary: str
    topic_analysis: str
    contributor_insights: str
    key_highlights: str
    model_used: str
    generated_at: datetime
    workspace_id: Optional[str] = None


class DeprecationResponse(BaseModel):
    """Response for deprecated endpoints."""
    message: str
    suggested_alternative: str


@router.post(
    "/workspaces/{workspace_id}/channels/{channel_id}/analyze",
    response_model=DeprecationResponse,
    status_code=status.HTTP_410_GONE,
    summary="[DEPRECATED] Analyze Slack channel messages",
    description="This endpoint has been deprecated. Please use the integration-based ResourceAnalysis system instead.",
)
async def analyze_channel(
    workspace_id: str,
    channel_id: str,
    start_date: Optional[datetime] = Query(
        None, description="Start date for analysis period (defaults to 30 days ago)"
    ),
    end_date: Optional[datetime] = Query(
        None, description="End date for analysis period (defaults to current date)"
    ),
    include_threads: bool = Query(
        True, description="Whether to include thread replies in the analysis"
    ),
    include_reactions: bool = Query(
        True, description="Whether to include reactions data in the analysis"
    ),
    model: Optional[str] = Query(
        None, description="Specific LLM model to use"
    ),
    use_json_mode: bool = Query(
        True, description="Whether to request JSON-formatted responses from LLM"
    ),
    use_json_mode: bool = Query(
        True, description="Whether to request JSON-formatted responses from LLM (may not be supported by all models)"
    ),
    db: AsyncSession = Depends(get_async_db),
):
    """
    DEPRECATED: This endpoint has been removed. 
    Please use the integration-based ResourceAnalysis system instead.
    """
<<<<<<< HEAD
    return DeprecationResponse(
        message="This endpoint has been deprecated and removed.",
        suggested_alternative="Please use POST /integrations/{integration_id}/resources/{resource_id}/analyze instead."
    )
=======
    # Default to last 30 days if dates not provided
    if not end_date:
        end_date = datetime.utcnow()
    if not start_date:
        start_date = end_date - timedelta(days=30)

    # Create an instance of the OpenRouter service
    llm_service = OpenRouterService()

    try:
        # Get channel info
        channel = await get_channel_by_id(db, workspace_id, channel_id)
        if not channel:
            raise HTTPException(status_code=404, detail="Channel not found")

        # Get messages for the channel within the date range
        messages = await get_channel_messages(
            db,
            workspace_id,
            channel_id,
            start_date=start_date,
            end_date=end_date,
            include_replies=include_threads,
        )

        # Get user data for the channel
        users = await get_channel_users(db, workspace_id, channel_id)

        # Process messages and add user data
        processed_messages = []
        user_dict = {user.slack_id: user for user in users}
        message_count = 0
        thread_count = 0
        reaction_count = 0
        participant_set = set()

        for msg in messages:
            message_count += 1
            if msg.user_id:
                participant_set.add(msg.user_id)

            if msg.is_thread_parent:
                thread_count += 1

            if msg.reaction_count:
                reaction_count += msg.reaction_count

            user = user_dict.get(msg.user_id) if msg.user_id else None
            user_name = user.display_name or user.name if user else "Unknown User"

            processed_messages.append(
                {
                    "id": msg.id,
                    "user_id": msg.user_id,
                    "user_name": user_name,
                    "text": msg.text,
                    "timestamp": msg.message_datetime.isoformat(),
                    "is_thread_parent": msg.is_thread_parent,
                    "is_thread_reply": msg.is_thread_reply,
                    "thread_ts": msg.thread_ts,
                    "has_attachments": msg.has_attachments,
                    "reaction_count": msg.reaction_count,
                }
            )

        # Prepare data for LLM analysis
        messages_data = {
            "message_count": message_count,
            "participant_count": len(participant_set),
            "thread_count": thread_count,
            "reaction_count": reaction_count,
            "messages": processed_messages,
        }

        # Call the LLM service to analyze the data
        analysis_results = await llm_service.analyze_channel_messages(
            channel_name=channel.name,
            messages_data=messages_data,
            start_date=start_date,
            end_date=end_date,
            model=model,
            use_json_mode=use_json_mode,
        )

        # Store analysis results in the database
        stats = {
            "message_count": message_count,
            "participant_count": len(participant_set),
            "thread_count": thread_count,
            "reaction_count": reaction_count,
        }

        try:
            await AnalysisStoreService.store_channel_analysis(
                db=db,
                workspace_id=workspace_id,
                channel_id=channel_id,
                start_date=start_date,
                end_date=end_date,
                stats=stats,
                analysis_results=analysis_results,
                model_used=analysis_results.get("model_used", model or ""),
            )
            logger.info(f"Stored analysis for channel {channel_id}")
        except Exception as e:
            logger.error(f"Error storing analysis results: {str(e)}")
            # We'll continue with the API response even if storage fails

        # Build the response
        response = AnalysisResponse(
            analysis_id=f"analysis_{channel_id}_{int(datetime.utcnow().timestamp())}",
            channel_id=channel_id,
            channel_name=channel.name,
            period={"start": start_date, "end": end_date},
            stats=stats,
            channel_summary=analysis_results.get("channel_summary", ""),
            topic_analysis=analysis_results.get("topic_analysis", ""),
            contributor_insights=analysis_results.get("contributor_insights", ""),
            key_highlights=analysis_results.get("key_highlights", ""),
            model_used=analysis_results.get("model_used", ""),
            generated_at=datetime.utcnow(),
        )

        return response

    except HTTPException:
        # Re-raise HTTP exceptions
        raise
    except ValueError as e:
        # Handle specific known errors
        raise HTTPException(status_code=400, detail=str(e))
    except Exception as e:
        # Log and raise a generic error
        import traceback

        traceback.print_exc()
        raise HTTPException(
            status_code=500, detail=f"Error analyzing channel: {str(e)}"
        )
>>>>>>> 0ea4c065


@router.get(
    "/workspaces/{workspace_id}/channels/{channel_id}/analyses",
    response_model=DeprecationResponse,
    status_code=status.HTTP_410_GONE,
    summary="[DEPRECATED] Get stored channel analyses",
    description="This endpoint has been deprecated. Please use the integration-based ResourceAnalysis system instead.",
)
async def get_channel_analyses(
    workspace_id: str,
    channel_id: str,
    limit: int = Query(
        10, ge=1, le=100, description="Maximum number of analyses to return"
    ),
    offset: int = Query(0, ge=0, description="Offset for pagination"),
    db: AsyncSession = Depends(get_async_db),
):
    """
    DEPRECATED: This endpoint has been removed.
    Please use the integration-based ResourceAnalysis system instead.
    """
    return DeprecationResponse(
        message="This endpoint has been deprecated and removed.",
        suggested_alternative="Please use GET /integrations/{integration_id}/resources/{resource_id}/analyses instead."
    )


@router.get(
    "/workspaces/{workspace_id}/channels/{channel_id}/analyses/latest",
    response_model=DeprecationResponse,
    status_code=status.HTTP_410_GONE,
    summary="[DEPRECATED] Get latest channel analysis",
    description="This endpoint has been deprecated. Please use the integration-based ResourceAnalysis system instead.",
)
async def get_latest_channel_analysis(
    workspace_id: str,
    channel_id: str,
    db: AsyncSession = Depends(get_async_db),
):
    """
    DEPRECATED: This endpoint has been removed.
    Please use the integration-based ResourceAnalysis system instead.
    """
    return DeprecationResponse(
        message="This endpoint has been deprecated and removed.",
        suggested_alternative="Please use GET /integrations/{integration_id}/resources/{resource_id}/analyses/latest instead."
    )<|MERGE_RESOLUTION|>--- conflicted
+++ resolved
@@ -98,9 +98,6 @@
         None, description="Specific LLM model to use"
     ),
     use_json_mode: bool = Query(
-        True, description="Whether to request JSON-formatted responses from LLM"
-    ),
-    use_json_mode: bool = Query(
         True, description="Whether to request JSON-formatted responses from LLM (may not be supported by all models)"
     ),
     db: AsyncSession = Depends(get_async_db),
@@ -109,152 +106,10 @@
     DEPRECATED: This endpoint has been removed. 
     Please use the integration-based ResourceAnalysis system instead.
     """
-<<<<<<< HEAD
     return DeprecationResponse(
         message="This endpoint has been deprecated and removed.",
         suggested_alternative="Please use POST /integrations/{integration_id}/resources/{resource_id}/analyze instead."
     )
-=======
-    # Default to last 30 days if dates not provided
-    if not end_date:
-        end_date = datetime.utcnow()
-    if not start_date:
-        start_date = end_date - timedelta(days=30)
-
-    # Create an instance of the OpenRouter service
-    llm_service = OpenRouterService()
-
-    try:
-        # Get channel info
-        channel = await get_channel_by_id(db, workspace_id, channel_id)
-        if not channel:
-            raise HTTPException(status_code=404, detail="Channel not found")
-
-        # Get messages for the channel within the date range
-        messages = await get_channel_messages(
-            db,
-            workspace_id,
-            channel_id,
-            start_date=start_date,
-            end_date=end_date,
-            include_replies=include_threads,
-        )
-
-        # Get user data for the channel
-        users = await get_channel_users(db, workspace_id, channel_id)
-
-        # Process messages and add user data
-        processed_messages = []
-        user_dict = {user.slack_id: user for user in users}
-        message_count = 0
-        thread_count = 0
-        reaction_count = 0
-        participant_set = set()
-
-        for msg in messages:
-            message_count += 1
-            if msg.user_id:
-                participant_set.add(msg.user_id)
-
-            if msg.is_thread_parent:
-                thread_count += 1
-
-            if msg.reaction_count:
-                reaction_count += msg.reaction_count
-
-            user = user_dict.get(msg.user_id) if msg.user_id else None
-            user_name = user.display_name or user.name if user else "Unknown User"
-
-            processed_messages.append(
-                {
-                    "id": msg.id,
-                    "user_id": msg.user_id,
-                    "user_name": user_name,
-                    "text": msg.text,
-                    "timestamp": msg.message_datetime.isoformat(),
-                    "is_thread_parent": msg.is_thread_parent,
-                    "is_thread_reply": msg.is_thread_reply,
-                    "thread_ts": msg.thread_ts,
-                    "has_attachments": msg.has_attachments,
-                    "reaction_count": msg.reaction_count,
-                }
-            )
-
-        # Prepare data for LLM analysis
-        messages_data = {
-            "message_count": message_count,
-            "participant_count": len(participant_set),
-            "thread_count": thread_count,
-            "reaction_count": reaction_count,
-            "messages": processed_messages,
-        }
-
-        # Call the LLM service to analyze the data
-        analysis_results = await llm_service.analyze_channel_messages(
-            channel_name=channel.name,
-            messages_data=messages_data,
-            start_date=start_date,
-            end_date=end_date,
-            model=model,
-            use_json_mode=use_json_mode,
-        )
-
-        # Store analysis results in the database
-        stats = {
-            "message_count": message_count,
-            "participant_count": len(participant_set),
-            "thread_count": thread_count,
-            "reaction_count": reaction_count,
-        }
-
-        try:
-            await AnalysisStoreService.store_channel_analysis(
-                db=db,
-                workspace_id=workspace_id,
-                channel_id=channel_id,
-                start_date=start_date,
-                end_date=end_date,
-                stats=stats,
-                analysis_results=analysis_results,
-                model_used=analysis_results.get("model_used", model or ""),
-            )
-            logger.info(f"Stored analysis for channel {channel_id}")
-        except Exception as e:
-            logger.error(f"Error storing analysis results: {str(e)}")
-            # We'll continue with the API response even if storage fails
-
-        # Build the response
-        response = AnalysisResponse(
-            analysis_id=f"analysis_{channel_id}_{int(datetime.utcnow().timestamp())}",
-            channel_id=channel_id,
-            channel_name=channel.name,
-            period={"start": start_date, "end": end_date},
-            stats=stats,
-            channel_summary=analysis_results.get("channel_summary", ""),
-            topic_analysis=analysis_results.get("topic_analysis", ""),
-            contributor_insights=analysis_results.get("contributor_insights", ""),
-            key_highlights=analysis_results.get("key_highlights", ""),
-            model_used=analysis_results.get("model_used", ""),
-            generated_at=datetime.utcnow(),
-        )
-
-        return response
-
-    except HTTPException:
-        # Re-raise HTTP exceptions
-        raise
-    except ValueError as e:
-        # Handle specific known errors
-        raise HTTPException(status_code=400, detail=str(e))
-    except Exception as e:
-        # Log and raise a generic error
-        import traceback
-
-        traceback.print_exc()
-        raise HTTPException(
-            status_code=500, detail=f"Error analyzing channel: {str(e)}"
-        )
->>>>>>> 0ea4c065
 
 
 @router.get(
