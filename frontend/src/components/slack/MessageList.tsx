--- conflicted
+++ resolved
@@ -38,10 +38,7 @@
 // Import ThreadView component
 import ThreadView from './ThreadView'
 import SlackUserDisplay, { SlackUserCacheProvider } from './SlackUserDisplay'
-<<<<<<< HEAD
-=======
 import MessageText from './MessageText'
->>>>>>> 5494ca87
 
 // Define types
 interface SlackMessage {
@@ -432,29 +429,6 @@
                 {filteredMessages.map((message) => {
                   // We no longer need user info since we're using SlackUserDisplay
                   return (
-<<<<<<< HEAD
-                    <Box key={message.id} p={2}>
-                      <HStack spacing={4} align="start" mb={2}>
-                        <SlackUserDisplay 
-                          userId={message.user_id || ''}
-                          workspaceId={workspaceId}
-                          showAvatar={true}
-                          displayFormat="real_name"
-                          fetchFromSlack={true}
-                        />
-                        <Box>
-                          <HStack mb={1}>
-                            <Text fontSize="sm" color="gray.500">
-                              {formatDateTime(message.message_datetime)}
-                            </Text>
-                            {message.is_edited && (
-                              <Badge size="sm" colorScheme="gray">
-                                Edited
-                              </Badge>
-                            )}
-                          </HStack>
-                          <Text>{message.text}</Text>
-=======
                     <Box key={message.id} p={3} borderWidth="1px" borderRadius="md">
                       {/* Header row with user and timestamp */}
                       <HStack justifyContent="space-between" width="100%" mb={2}>
@@ -488,7 +462,6 @@
                           fallbackToSimpleFormat={true}
                         />
                       </Box>
->>>>>>> 5494ca87
 
                       {/* Footer row with thread and reaction info */}
                       <Box pl={10} mt={2}>
