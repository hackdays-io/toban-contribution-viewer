--- conflicted
+++ resolved
@@ -12,10 +12,7 @@
 import { useNavigate, useSearchParams } from 'react-router-dom'
 import env from '../../config/env'
 import useAuth from '../../context/useAuth'
-<<<<<<< HEAD
 import { IntegrationType } from '../../lib/integrationService'
-=======
->>>>>>> 31239d6d
 
 /**
  * Component to handle the Slack OAuth callback.
@@ -96,13 +93,10 @@
           sessionStorage.getItem('slack_integration_name') || 'Slack Workspace'
         const storedTeamId = sessionStorage.getItem('slack_team_id')
 
-<<<<<<< HEAD
         // Check if this is a reconnection flow by looking for integration_id in session storage
         const integrationId = sessionStorage.getItem('slack_integration_id')
         const isReconnection = Boolean(integrationId)
 
-=======
->>>>>>> 31239d6d
         if (!clientId || !clientSecret) {
           throw new Error('Missing credentials. Please try connecting again.')
         }
@@ -113,7 +107,6 @@
         if (!teamId) {
           throw new Error(
             'No team selected. Please select a team before connecting Slack.'
-<<<<<<< HEAD
           )
         }
 
@@ -292,6 +285,7 @@
         sessionStorage.removeItem('slack_client_secret')
         sessionStorage.removeItem('slack_integration_name')
         sessionStorage.removeItem('slack_team_id')
+        sessionStorage.removeItem('slack_integration_id')
 
         setStatus('error')
 
@@ -307,131 +301,6 @@
           }
         }
 
-=======
-          )
-        }
-
-        // Log debug information
-        if (isDevEnvironment) {
-          console.debug('OAuth callback data:', {
-            code: code ? 'present (not shown for security)' : 'missing',
-            redirect_uri: window.location.origin + '/auth/slack/callback',
-            team_id: teamId,
-            name: integrationName,
-            has_client_id: Boolean(clientId),
-            has_client_secret: Boolean(clientSecret),
-          })
-        }
-
-        // Try using the direct OAuth callback endpoint instead of the integration endpoint
-        if (isDevEnvironment) {
-          console.debug(
-            'Using direct OAuth callback endpoint instead of integration endpoint'
-          )
-        }
-
-        // Build URL with query parameters
-        const url = new URL(`${env.apiUrl}/slack/oauth-callback`)
-        url.searchParams.append('code', code)
-        url.searchParams.append('client_id', clientId)
-        url.searchParams.append('client_secret', clientSecret)
-        url.searchParams.append('redirect_from_frontend', 'true')
-
-        // Make direct request to the OAuth callback endpoint
-        const response = await fetch(url.toString(), {
-          method: 'GET',
-          mode: 'cors',
-          credentials: 'include',
-          headers: {
-            Accept: 'application/json',
-            'Content-Type': 'application/json',
-            Origin: window.location.origin,
-          },
-        })
-
-        if (!response.ok) {
-          const errorData = await response.json()
-          throw new Error(
-            errorData.detail || 'Failed to authenticate with Slack'
-          )
-        }
-
-        const result = await response.json()
-
-        // Check if the OAuth result indicates an error
-        if (result.status !== 'success') {
-          throw new Error(
-            `Failed to connect Slack workspace: ${result.message || 'Unknown error'}`
-          )
-        }
-
-        // Clear sensitive data from session storage
-        sessionStorage.removeItem('slack_client_id')
-        sessionStorage.removeItem('slack_client_secret')
-        sessionStorage.removeItem('slack_integration_name')
-        sessionStorage.removeItem('slack_team_id')
-
-        setStatus('success')
-
-        // Now manually create the integration with the team ID
-        try {
-          if (isDevEnvironment) {
-            console.debug(
-              'Workspace connected successfully, now creating team integration'
-            )
-          }
-
-          // Call the backend API to link the workplace to the team
-          // This step is specific to your application's needs
-          // You may need to implement this endpoint in your backend
-
-          // For now, just navigate to integrations list after a short delay
-          setTimeout(() => {
-            navigate('/dashboard/integrations')
-          }, 2000)
-        } catch (linkError) {
-          console.error('Error linking workspace to team:', linkError)
-          // Still consider it a success since the OAuth part worked
-          // The user can try linking it to the team again later
-        }
-      } catch (err) {
-        console.error('Error connecting to Slack:', err)
-
-        // No mock success for network or CORS errors
-        if (
-          err instanceof TypeError ||
-          (err instanceof Error &&
-            (err.message.includes('NetworkError') ||
-              err.message.includes('Failed to fetch') ||
-              err.message.includes('CORS')))
-        ) {
-          console.error(
-            'Network or CORS error when connecting to backend:',
-            err
-          )
-        }
-
-        // Clear sensitive data from session storage even on error
-        sessionStorage.removeItem('slack_client_id')
-        sessionStorage.removeItem('slack_client_secret')
-        sessionStorage.removeItem('slack_integration_name')
-        sessionStorage.removeItem('slack_team_id')
-
-        setStatus('error')
-
-        // Handle specific error messages
-        let displayErrorMessage = 'Failed to connect workspace'
-        if (err instanceof Error) {
-          // Shorten and simplify error messages for the user
-          if (err.message.includes('invalid_code')) {
-            displayErrorMessage =
-              'Authentication code expired or invalid. Please try again.'
-          } else {
-            displayErrorMessage = err.message
-          }
-        }
-
->>>>>>> 31239d6d
         setErrorMessage(displayErrorMessage)
       }
     } else {
@@ -547,13 +416,9 @@
                 ? 'Workspace successfully reconnected!'
                 : 'Workspace successfully connected!'}
             </Alert>
-<<<<<<< HEAD
             <Text>
               {successMessage || 'Redirecting to your integrations...'}
             </Text>
-=======
-            <Text>Redirecting to your integrations...</Text>
->>>>>>> 31239d6d
           </>
         )}
 
