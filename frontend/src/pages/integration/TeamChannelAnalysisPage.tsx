import React, { useEffect, useState } from 'react'
import {
  Box,
  Breadcrumb,
  BreadcrumbItem,
  BreadcrumbLink,
  Button,
  Flex,
  Heading,
  Icon,
  Spinner,
  Text,
  useToast,
  Card,
  CardHeader,
  CardBody,
  FormControl,
  FormLabel,
  Input,
  HStack,
  VStack,
  Divider,
  SimpleGrid,
  Badge,
  Stat,
  StatLabel,
  StatNumber,
  StatHelpText,
  Switch,
  FormHelperText,
  Alert,
  AlertIcon,
  AlertTitle,
  AlertDescription,
} from '@chakra-ui/react'
import { FiChevronRight, FiArrowLeft, FiRefreshCw } from 'react-icons/fi'
import { Link, useParams, useNavigate, useLocation } from 'react-router-dom'
import env from '../../config/env'
import { SlackUserCacheProvider } from '../../components/slack/SlackUserContext'
import MessageText from '../../components/slack/MessageText'
import useIntegration from '../../context/useIntegration'
import integrationService, {
  IntegrationType,
  ServiceResource,
} from '../../lib/integrationService'
import { SlackAnalysisResult } from '../../lib/slackApiClient'

// Use the SlackAnalysisResult interface directly from slackApiClient.ts
type AnalysisResponse = SlackAnalysisResult

// Define the possible types for content
type ContentType =
  | string
  | boolean
  | Record<string, unknown>
  | {
      start: string
      end: string
    }
  | {
      message_count: number
      participant_count: number
      thread_count: number
      reaction_count: number
    }
  | undefined

interface Channel extends ServiceResource {
  type: string
  topic?: string
  purpose?: string
  workspace_uuid?: string
  channel_uuid?: string
  external_resource_id?: string
}

/**
 * Page component for analyzing a channel from a team integration and displaying results.
 */
const TeamChannelAnalysisPage: React.FC = () => {
  const { integrationId, channelId } = useParams<{
    integrationId: string
    channelId: string
  }>()
  const [channel, setChannel] = useState<Channel | null>(null)
  const [analysis, setAnalysis] = useState<AnalysisResponse | null>(null)
  const [isLoading, setIsLoading] = useState(false)
  const [isChannelLoading, setIsChannelLoading] = useState(true)
  const [startDate, setStartDate] = useState<string>('')
  const [endDate, setEndDate] = useState<string>('')
  const [includeThreads, setIncludeThreads] = useState(true)
  const [includeReactions, setIncludeReactions] = useState(true)
  // Always use JSON mode by default - no toggle needed
  const useJsonMode = true
  const toast = useToast()
  const navigate = useNavigate()

  const { currentIntegration, fetchIntegration } = useIntegration()

  // Format date for display
  const formatDate = (dateString: string) => {
    const date = new Date(dateString)
    return date.toLocaleDateString()
  }

  // Format date for input fields
  const formatDateForInput = (date: Date) => {
    return date.toISOString().split('T')[0]
  }

  // Get analysis parameters from location state (if available from CreateAnalysisPage)
  const location = useLocation()

  // Set date range and options from location state or default values
  useEffect(() => {
    console.log('Location state changed:', location.state)

    // Check if parameters were passed from CreateAnalysisPage
    if (location.state) {
      const {
        startDate: startDateParam,
        endDate: endDateParam,
        includeThreads: includeThreadsParam,
        includeReactions: includeReactionsParam,
        useJsonMode: useJsonModeParam,
        _timestamp,
      } = location.state

      console.log('Applying parameters from location state:', {
        startDate: startDateParam,
        endDate: endDateParam,
        includeThreads: includeThreadsParam,
        includeReactions: includeReactionsParam,
        useJsonMode: useJsonModeParam,
        _timestamp,
      })

      // Show toast to indicate parameters received
      toast({
        title: 'Analysis Parameters Received',
        description: `Analyzing for period: ${new Date(startDateParam).toLocaleDateString()} - ${new Date(endDateParam).toLocaleDateString()}`,
        status: 'info',
        duration: 3000,
        isClosable: true,
      })

      if (startDateParam) setStartDate(startDateParam)
      if (endDateParam) setEndDate(endDateParam)
      if (includeThreadsParam !== undefined)
        setIncludeThreads(includeThreadsParam)
      if (includeReactionsParam !== undefined)
        setIncludeReactions(includeReactionsParam)
      // JSON mode is always enabled now, so we don't need to set it from params
    } else {
      console.log('No location state, applying default date range')
      // Default date range (last 30 days)
      const end = new Date()
      const start = new Date()
      start.setDate(start.getDate() - 30)

      setStartDate(formatDateForInput(start))
      setEndDate(formatDateForInput(end))
    }
  }, [location.state, toast])

  // Fetch integration first to ensure it's loaded
  useEffect(() => {
    if (integrationId) {
      console.log('Loading integration:', integrationId)
      fetchIntegration(integrationId)
    }
    // eslint-disable-next-line react-hooks/exhaustive-deps
  }, [integrationId])

  // Once integration is loaded, fetch channel info
  useEffect(() => {
    if (integrationId && channelId && currentIntegration) {
      console.log(
        'Integration loaded, fetching channel:',
        currentIntegration.id
      )
      // Only fetch if we don't already have the channel
      if (!channel) {
        fetchIntegrationAndChannel()
      }
    }
    // eslint-disable-next-line react-hooks/exhaustive-deps
  }, [integrationId, channelId, currentIntegration])

  /**
   * Fetch channel information only - integration must already be loaded.
   */
  const fetchIntegrationAndChannel = async () => {
    try {
      setIsChannelLoading(true)

      // Verify we have the integration and channel IDs
      if (!currentIntegration) {
        console.log('Integration not loaded yet - skipping channel fetch')
        return // Just return and wait for the next render when integration is loaded
      }

      if (!channelId) {
        console.error('Missing channel ID')
        return
      }

      console.log(
        'Fetching channel data using integration:',
        currentIntegration.id
      )

      // Get channel via the integration service
      const channelData = await integrationService.getResource(
        integrationId || '',
        channelId
      )

      // Check if the result is an API error
      if (integrationService.isApiError(channelData)) {
        throw new Error(`Failed to fetch channel: ${channelData.message}`)
      }

      console.log('Channel data retrieved successfully:', channelData.name)

      // Create enriched channel data with proper IDs for the API
      const enrichedChannel: Channel = {
        ...channelData,
        // Store the database UUIDs for API calls
        workspace_uuid: currentIntegration.id, // Database UUID for the workspace
        channel_uuid: channelData.id, // Database UUID for the channel
        external_id: currentIntegration.workspace_id || '', // Slack workspace ID
        external_resource_id: channelData.external_id, // Slack channel ID
        type:
          channelData.metadata?.type || channelData.metadata?.is_private
            ? channelData.metadata?.is_private
              ? 'private'
              : 'public'
            : 'public',
        topic:
          typeof channelData.metadata?.topic === 'string'
            ? channelData.metadata.topic
            : '',
        purpose:
          typeof channelData.metadata?.purpose === 'string'
            ? channelData.metadata.purpose
            : '',
      }

      setChannel(enrichedChannel)
    } catch (error) {
      console.error('Error fetching channel:', error)
      toast({
        title: 'Error',
        description:
          error instanceof Error
            ? error.message
            : 'Failed to load channel information',
        status: 'error',
        duration: 5000,
        isClosable: true,
      })
    } finally {
      setIsChannelLoading(false)
    }
  }

  /**
   * Run channel analysis with current settings.
   */
  const runAnalysis = async () => {
    if (!integrationId || !channelId) {
      toast({
        title: 'Error',
        description: 'Missing integration or channel ID',
        status: 'error',
        duration: 5000,
        isClosable: true,
      })
      return
    }

    try {
      setIsLoading(true)
      setAnalysis(null)

      // Format date parameters
      const startDateParam = startDate ? new Date(startDate).toISOString() : ''
      const endDateParam = endDate ? new Date(endDate).toISOString() : ''

      // Verify we have channel data with UUIDs
      if (!channel || !channel.workspace_uuid || !channel.channel_uuid) {
        throw new Error('Channel data with database UUIDs is required')
      }

      // Log the actual request parameters we're going to use
      console.log('Analyzing channel with parameters:')
      console.log('- workspace_uuid:', channel.workspace_uuid)
      console.log('- channel_uuid:', channel.channel_uuid)
      console.log('- start_date:', startDateParam || 'undefined')
      console.log('- end_date:', endDateParam || 'undefined')
      console.log('- includeThreads:', includeThreads)
      console.log('- includeReactions:', includeReactions)

      // Log the actual request parameters we're going to use for clarity
      console.log('Analyzing channel with request parameters:')
      console.log('- integrationId:', integrationId)
      console.log('- channelId (resource UUID):', channelId)
      console.log('- channel UUID from data:', channel?.id)
      console.log('- start_date:', startDateParam || 'undefined')
      console.log('- end_date:', endDateParam || 'undefined')
      console.log('- includeThreads:', includeThreads)
      console.log('- includeReactions:', includeReactions)
      console.log('- useJsonMode:', useJsonMode)

      // First - sync the Slack data to ensure we have the latest messages
      toast({
        title: 'Syncing channel data',
        description:
          'Fetching the latest messages from Slack before analysis...',
        status: 'info',
        duration: 5000,
        isClosable: true,
      })

      try {
        // Step 1: Sync general integration resources (channels, users, etc.)
        console.log('Syncing general integration data first...')
        const syncResult = await integrationService.syncResources(
          integrationId || ''
        )

        // Step 2: Specifically sync messages for this channel
        console.log(`Syncing messages specifically for channel ${channelId}...`)
        const syncChannelEndpoint = `${env.apiUrl}/integrations/${integrationId}/resources/${channelId}/sync-messages`

        // Calculate a reasonable date range (use the analysis date range if specified, or last 90 days)
        const startDateParam = startDate
          ? new Date(startDate).toISOString()
          : new Date(Date.now() - 90 * 24 * 60 * 60 * 1000).toISOString()
        const endDateParam = endDate
          ? new Date(endDate).toISOString()
          : new Date().toISOString()

        // Build the request URL with query parameters
        const url = new URL(syncChannelEndpoint)
        url.searchParams.append('start_date', startDateParam)
        url.searchParams.append('end_date', endDateParam)
        url.searchParams.append('include_replies', includeThreads.toString())

        // Make the channel messages sync request
        const headers = await integrationService.getAuthHeaders()

        let channelSyncResponse
        try {
          channelSyncResponse = await fetch(url.toString(), {
            method: 'POST',
            headers,
            credentials: 'include',
          })
        } catch (error) {
          console.error('Fetch error in channel sync:', error)
          throw error
        }

        if (!channelSyncResponse.ok) {
          // Try to get more detailed error information
          let errorDetail = ''
          try {
            const responseText = await channelSyncResponse.text()
            try {
              const errorData = JSON.parse(responseText)
              errorDetail =
                errorData.detail || errorData.message || responseText
            } catch {
              errorDetail = responseText || channelSyncResponse.statusText
            }
          } catch {
            // Ignore response reading errors
          }

          toast({
            title: 'Channel Sync Warning',
            description: `Channel messages sync was not fully successful: ${errorDetail || channelSyncResponse.statusText}. Analysis may not include the latest messages.`,
            status: 'warning',
            duration: 7000,
            isClosable: true,
          })
        } else {
          const channelSyncResult = await channelSyncResponse.json()
          console.log('Channel messages sync successful:', channelSyncResult)

          // Extract sync statistics from the response
          const syncStats = channelSyncResult.sync_results || {}
          const newMessages = syncStats.new_message_count || 0
          const repliesCount = syncStats.replies_synced || 0

          toast({
            title: 'Channel Sync Complete',
            description: `Synced ${newMessages} new messages and ${repliesCount} thread replies from Slack.`,
            status: 'success',
            duration: 3000,
            isClosable: true,
          })
        }

        // Check if general sync was successful
        if (integrationService.isApiError(syncResult)) {
          console.warn('General sync warning:', syncResult.message)
          toast({
            title: 'General Sync Warning',
            description:
              'General resource sync was not fully successful, but channel messages were synced.',
            status: 'warning',
            duration: 5000,
            isClosable: true,
          })
        } else {
          console.log('General sync successful:', syncResult)
        }
      } catch (syncError) {
        console.error('Error syncing data:', syncError)
        toast({
          title: 'Sync Error',
          description:
            syncError instanceof Error
              ? `Failed to sync channel data: ${syncError.message}. Analysis will use existing data.`
              : 'Failed to sync channel data. Analysis will use existing data.',
          status: 'warning',
          duration: 7000,
          isClosable: true,
        })
      }

      // Now, use integrationService to analyze the resource
      const result = await integrationService.analyzeResource(
        integrationId || '', // Integration UUID
        channelId || '', // Resource UUID (which should be the same as channel.id)
        {
          analysis_type: 'contribution',
          start_date: startDateParam || undefined,
          end_date: endDateParam || undefined,
          include_threads: includeThreads,
          include_reactions: includeReactions,
          use_json_mode: useJsonMode,
        }
      )

      // Check if the result is an error
      if (integrationService.isApiError(result)) {
        const errorMessage = `Analysis request failed: ${result.message}${result.detail ? `\nDetail: ${result.detail}` : ''}`
        console.error(errorMessage)
        throw new Error(errorMessage)
      }

      // Set the analysis result, casting to the expected type
      // This is safe because we've verified it's not an ApiError above
      setAnalysis(result as unknown as SlackAnalysisResult)

      toast({
        title: 'Analysis Complete',
        description: 'Channel analysis has been completed successfully',
        status: 'success',
        duration: 5000,
        isClosable: true,
      })

      // Navigate to the analysis result page
      if (result.analysis_id) {
        navigate(
          `/dashboard/integrations/${integrationId}/channels/${channelId}/analysis/${result.analysis_id}`
        )
      }
    } catch (error) {
      console.error('Error during analysis:', error)

      // Show a more detailed error message with actionable information
      toast({
        title: 'Analysis Failed',
        description:
          error instanceof Error ? error.message : 'Failed to analyze channel',
        status: 'error',
        duration: 10000,
        isClosable: true,
      })

      // If needed, show details about implementation status
      toast({
        title: 'API Information',
        description:
          'Using the newly implemented team-based channel analysis API endpoint. ' +
          'If you encounter issues, please report them.',
        status: 'info',
        duration: 10000,
        isClosable: true,
      })
    } finally {
      setIsLoading(false)
    }
  }

  /**
   * Extract and format content from the analysis result
   * This function handles both direct properties and nested JSON strings
   */
  const extractAndFormatContent = (
    analysis: AnalysisResponse,
    fieldName: keyof AnalysisResponse
  ) => {
    if (!analysis) return <Box>No analysis data available</Box>

    // Check if the field exists directly on the analysis object
<<<<<<< HEAD
    let content: ContentType = analysis[fieldName]

    // If content doesn't exist, check if it might be in the result field
    if (!content && analysis.result && typeof analysis.result === 'object') {
      // Need to use type assertion to satisfy TypeScript
      const resultObj = analysis.result as Record<string, unknown>
      const fieldValue = resultObj[fieldName as string] as ContentType
      content = fieldValue
=======
    let content = analysis[fieldName]

    // If content doesn't exist, check if it might be in the result field
    if (!content && analysis.result && typeof analysis.result === 'object') {
      content = analysis.result[fieldName as string]
>>>>>>> 0ea4c065
    }

    // If we found a string content, format it
    if (typeof content === 'string') {
      return formatText(content)
    }

    // Check if we have a raw result string that might be JSON
    if (analysis.result && typeof analysis.result === 'string') {
      try {
        // Try to parse the result as JSON
        const jsonResult = JSON.parse(analysis.result)
        if (jsonResult[fieldName as string]) {
          return formatText(jsonResult[fieldName as string])
        }
      } catch {
        // Not valid JSON, ignore
      }
    }

    return <Box>No data available for {fieldName}</Box>
  }

  /**
   * Format text with paragraphs and process Slack mentions.
   */
  const formatText = (text: string | undefined) => {
    if (!text) return <Box>No data available</Box>

    // Process the text into paragraphs
    return text.split('\n').map((paragraph, index) => (
      <Box key={index} mb={2}>
        {paragraph.trim() ? (
          <MessageText
            text={paragraph}
            workspaceId={channel?.external_id || ''}
            resolveMentions={true}
            fallbackToSimpleFormat={true}
          />
        ) : (
          <Box height="1em" />
        )}
      </Box>
    ))
  }

  /**
   * Render analysis parameters form.
   */
  const renderAnalysisForm = () => {
    return (
      <Card mb={6}>
        <CardHeader>
          <Heading size="md">Analysis Parameters</Heading>
        </CardHeader>
        <CardBody>
          <VStack spacing={4} align="stretch">
            <Flex justify="flex-end">
              <Button
                as={Link}
                to={`/dashboard/integrations/${integrationId}/channels/${channelId}/history`}
                size="sm"
                colorScheme="blue"
                variant="outline"
              >
                View Analysis History
              </Button>
            </Flex>
            <HStack spacing={4}>
              <FormControl>
                <FormLabel>Start Date</FormLabel>
                <Input
                  type="date"
                  value={startDate}
                  onChange={(e) => setStartDate(e.target.value)}
                />
              </FormControl>

              <FormControl>
                <FormLabel>End Date</FormLabel>
                <Input
                  type="date"
                  value={endDate}
                  onChange={(e) => setEndDate(e.target.value)}
                />
              </FormControl>
            </HStack>

            <HStack spacing={6}>
              <FormControl display="flex" alignItems="center">
                <Switch
                  id="include-threads"
                  isChecked={includeThreads}
                  onChange={(e) => setIncludeThreads(e.target.checked)}
                  colorScheme="purple"
                  mr={2}
                />
                <FormLabel htmlFor="include-threads" mb={0}>
                  Include Thread Replies
                </FormLabel>
              </FormControl>

              <FormControl display="flex" alignItems="center">
                <Switch
                  id="include-reactions"
                  isChecked={includeReactions}
                  onChange={(e) => setIncludeReactions(e.target.checked)}
                  colorScheme="purple"
                  mr={2}
                />
                <FormLabel htmlFor="include-reactions" mb={0}>
                  Include Reactions
                </FormLabel>
              </FormControl>
            </HStack>

            {/* JSON mode is now enabled by default and hidden from UI */}

            <FormControl>
              <FormHelperText>
                Select a date range and options for analysis. A larger date
                range will take longer to analyze.
              </FormHelperText>
            </FormControl>

            <Divider />

            <Button
              leftIcon={<Icon as={FiRefreshCw} />}
              colorScheme="purple"
              onClick={runAnalysis}
              isLoading={isLoading}
              loadingText="Analyzing..."
            >
              Run Analysis
            </Button>
          </VStack>
        </CardBody>
      </Card>
    )
  }

  /**
   * Render analysis results.
   */
  const renderAnalysisResults = () => {
    if (!analysis) return null

    return (
      <Box mt={8}>
        <Flex justify="space-between" align="center" mb={4}>
          <Heading as="h2" size="lg">
            Analysis Results
          </Heading>
          {/* JSON mode badge removed since JSON mode is now the default */}
        </Flex>

        <SimpleGrid columns={{ base: 1, md: 2, lg: 4 }} spacing={4} mb={6}>
          <Stat>
            <StatLabel>Messages</StatLabel>
            <StatNumber>{analysis.stats?.message_count || 0}</StatNumber>
            <StatHelpText>Total messages analyzed</StatHelpText>
          </Stat>

          <Stat>
            <StatLabel>Participants</StatLabel>
            <StatNumber>{analysis.stats?.participant_count || 0}</StatNumber>
            <StatHelpText>Unique contributors</StatHelpText>
          </Stat>

          <Stat>
            <StatLabel>Threads</StatLabel>
            <StatNumber>{analysis.stats?.thread_count || 0}</StatNumber>
            <StatHelpText>Conversation threads</StatHelpText>
          </Stat>

          <Stat>
            <StatLabel>Reactions</StatLabel>
            <StatNumber>{analysis.stats?.reaction_count || 0}</StatNumber>
            <StatHelpText>Total emoji reactions</StatHelpText>
          </Stat>
        </SimpleGrid>

        <SimpleGrid columns={{ base: 1, md: 2 }} spacing={6}>
          <Card>
            <CardHeader>
              <Heading size="md">Channel Summary</Heading>
            </CardHeader>
            <CardBody>
              {extractAndFormatContent(analysis, 'channel_summary')}
            </CardBody>
          </Card>

          <Card>
            <CardHeader>
              <Heading size="md">Topic Analysis</Heading>
            </CardHeader>
            <CardBody>
              {extractAndFormatContent(analysis, 'topic_analysis')}
            </CardBody>
          </Card>

          <Card>
            <CardHeader>
              <Heading size="md">Contributor Insights</Heading>
            </CardHeader>
            <CardBody>
              {extractAndFormatContent(analysis, 'contributor_insights')}
            </CardBody>
          </Card>

          <Card>
            <CardHeader>
              <Heading size="md">Key Highlights</Heading>
            </CardHeader>
            <CardBody>
              {extractAndFormatContent(analysis, 'key_highlights')}
            </CardBody>
          </Card>
        </SimpleGrid>

        <Box mt={4} p={3} borderRadius="md" bg="gray.50">
          <HStack spacing={2}>
            <Text fontWeight="bold" fontSize="sm">
              Analysis period:
            </Text>
            <Text fontSize="sm">
              {analysis.period?.start
                ? formatDate(analysis.period.start)
                : 'Unknown'}{' '}
              to{' '}
              {analysis.period?.end
                ? formatDate(analysis.period.end)
                : 'Unknown'}
            </Text>
          </HStack>

          <HStack spacing={2}>
            <Text fontWeight="bold" fontSize="sm">
              Model:
            </Text>
            <Text fontSize="sm">{analysis.model_used || 'Unknown'}</Text>
          </HStack>

          <HStack spacing={2}>
            <Text fontWeight="bold" fontSize="sm">
              Generated:
            </Text>
            <Text fontSize="sm">
              {analysis.generated_at
                ? new Date(analysis.generated_at).toLocaleString()
                : 'Unknown'}
            </Text>
          </HStack>
        </Box>
      </Box>
    )
  }

  if (!integrationId || !currentIntegration) {
    return (
      <Box textAlign="center" p={8}>
        <Heading size="md">Integration not found</Heading>
        <Button mt={4} as={Link} to="/dashboard/integrations">
          Back to Integrations
        </Button>
      </Box>
    )
  }

  // Show incompatible integration type
  if (currentIntegration.service_type !== IntegrationType.SLACK) {
    return (
      <Box>
        <Button
          leftIcon={<FiArrowLeft />}
          onClick={() => navigate(`/dashboard/integrations/${integrationId}`)}
          mb={4}
          variant="outline"
        >
          Back to Integration
        </Button>

        <Alert status="info" borderRadius="md">
          <AlertIcon />
          <AlertTitle>Unsupported integration type</AlertTitle>
          <AlertDescription>
            Resource analysis is currently only available for Slack
            integrations.
          </AlertDescription>
        </Alert>
      </Box>
    )
  }

  return (
    <SlackUserCacheProvider workspaceId={channel?.external_id || ''}>
      <Box p={4}>
        {/* Breadcrumb navigation */}
        <Breadcrumb
          spacing="8px"
          separator={<Icon as={FiChevronRight} color="gray.500" />}
          mb={6}
        >
          <BreadcrumbItem>
            <BreadcrumbLink as={Link} to="/dashboard">
              Dashboard
            </BreadcrumbLink>
          </BreadcrumbItem>
          <BreadcrumbItem>
            <BreadcrumbLink as={Link} to="/dashboard/integrations">
              Integrations
            </BreadcrumbLink>
          </BreadcrumbItem>
          <BreadcrumbItem>
            <BreadcrumbLink
              as={Link}
              to={`/dashboard/integrations/${integrationId}`}
            >
              {currentIntegration.name}
            </BreadcrumbLink>
          </BreadcrumbItem>
          <BreadcrumbItem>
            <BreadcrumbLink
              as={Link}
              to={`/dashboard/integrations/${integrationId}/channels`}
            >
              Channels
            </BreadcrumbLink>
          </BreadcrumbItem>
          <BreadcrumbItem isCurrentPage>
            <BreadcrumbLink>Resource Analysis</BreadcrumbLink>
          </BreadcrumbItem>
        </Breadcrumb>

        {/* Back button */}
        <Button
          leftIcon={<Icon as={FiArrowLeft} />}
          mb={6}
          onClick={() =>
            navigate(`/dashboard/integrations/${integrationId}/channels`)
          }
          variant="outline"
          colorScheme="purple"
        >
          Back to Channels
        </Button>

        {isChannelLoading ? (
          <Flex height="200px" justify="center" align="center">
            <Spinner size="xl" color="purple.500" thickness="4px" />
          </Flex>
        ) : (
          <>
            <Box mb={6}>
              <Heading as="h1" size="xl">
                Resource Analysis
              </Heading>
              <HStack mt={2} spacing={2}>
                <Text fontWeight="bold">{currentIntegration.name}</Text>
                <Text>&gt;</Text>
                <Text>#{channel?.name}</Text>
                <Badge
                  colorScheme={channel?.type === 'public' ? 'green' : 'orange'}
                >
                  {channel?.type}
                </Badge>
              </HStack>
              {channel?.topic && (
                <Text color="gray.600" mt={1}>
                  Topic: {channel.topic}
                </Text>
              )}
            </Box>

            {/* Analysis form */}
            {renderAnalysisForm()}

            {/* Loading state */}
            {isLoading && (
              <Flex justify="center" align="center" my={10} direction="column">
                <Spinner size="xl" color="purple.500" thickness="4px" mb={4} />
                <Text>
                  Analyzing channel messages... This may take a minute.
                </Text>
              </Flex>
            )}

            {/* Analysis results */}
            {analysis && renderAnalysisResults()}
          </>
        )}
      </Box>
    </SlackUserCacheProvider>
  )
}

export default TeamChannelAnalysisPage<|MERGE_RESOLUTION|>--- conflicted
+++ resolved
@@ -48,23 +48,6 @@
 // Use the SlackAnalysisResult interface directly from slackApiClient.ts
 type AnalysisResponse = SlackAnalysisResult
 
-// Define the possible types for content
-type ContentType =
-  | string
-  | boolean
-  | Record<string, unknown>
-  | {
-      start: string
-      end: string
-    }
-  | {
-      message_count: number
-      participant_count: number
-      thread_count: number
-      reaction_count: number
-    }
-  | undefined
-
 interface Channel extends ServiceResource {
   type: string
   topic?: string
@@ -510,22 +493,11 @@
     if (!analysis) return <Box>No analysis data available</Box>
 
     // Check if the field exists directly on the analysis object
-<<<<<<< HEAD
-    let content: ContentType = analysis[fieldName]
-
-    // If content doesn't exist, check if it might be in the result field
-    if (!content && analysis.result && typeof analysis.result === 'object') {
-      // Need to use type assertion to satisfy TypeScript
-      const resultObj = analysis.result as Record<string, unknown>
-      const fieldValue = resultObj[fieldName as string] as ContentType
-      content = fieldValue
-=======
     let content = analysis[fieldName]
 
     // If content doesn't exist, check if it might be in the result field
     if (!content && analysis.result && typeof analysis.result === 'object') {
       content = analysis.result[fieldName as string]
->>>>>>> 0ea4c065
     }
 
     // If we found a string content, format it
@@ -813,8 +785,7 @@
           <AlertIcon />
           <AlertTitle>Unsupported integration type</AlertTitle>
           <AlertDescription>
-            Resource analysis is currently only available for Slack
-            integrations.
+            Channel analysis is currently only available for Slack integrations.
           </AlertDescription>
         </Alert>
       </Box>
@@ -857,7 +828,7 @@
             </BreadcrumbLink>
           </BreadcrumbItem>
           <BreadcrumbItem isCurrentPage>
-            <BreadcrumbLink>Resource Analysis</BreadcrumbLink>
+            <BreadcrumbLink>Channel Analysis</BreadcrumbLink>
           </BreadcrumbItem>
         </Breadcrumb>
 
@@ -882,7 +853,7 @@
           <>
             <Box mb={6}>
               <Heading as="h1" size="xl">
-                Resource Analysis
+                Channel Analysis
               </Heading>
               <HStack mt={2} spacing={2}>
                 <Text fontWeight="bold">{currentIntegration.name}</Text>
